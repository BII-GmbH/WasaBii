#nullable enable
using System;
using System.Collections.Generic;
using System.Collections.Immutable;
using System.Linq;
using System.Threading.Tasks;

namespace BII.WasaBii.Core {
    public static class EnumerableExtensions {
        
        // ReSharper disable all InconsistentNaming

        public static Stack<T> ToStack<T>(this IEnumerable<T> source) => new(source);
        
        public static Queue<T> ToQueue<T>(this IEnumerable<T> source) => new(source);
        
        public static Dictionary<TKey, TValue> ToDictionary<TKey, TValue>(
            this IEnumerable<(TKey key, TValue value)> tupleCollection
        ) => tupleCollection.ToDictionary(tuple => tuple.key, tuple => tuple.value);

        public static ImmutableDictionary<TKey, TValue> ToImmutableDictionary<TKey, TValue>(
            this IEnumerable<(TKey, TValue)> entries
<<<<<<< HEAD
        ) where TKey : notnull => 
            ImmutableDictionary.CreateRange(entries.Select(e => new KeyValuePair<TKey, TValue>(e.Item1, e.Item2)));
=======
        ) where TKey : notnull => ImmutableDictionary.CreateRange(entries.Select(e => new KeyValuePair<TKey, TValue>(e.Item1, e.Item2)));
>>>>>>> 5f8a08c5

        public static IReadOnlyCollection<T> AsReadOnlyCollection<T>(this IEnumerable<T> source)
            => source as IReadOnlyCollection<T> ?? source.ToList();

        public static IReadOnlyList<T> AsReadOnlyList<T>(this IEnumerable<T> source)
            => source as IReadOnlyList<T> ?? source.ToList();

        public static HashSet<T> AsHashSet<T>(this IEnumerable<T> source) =>
            source as HashSet<T> ?? new HashSet<T>(source);
        
        public static Stack<T> AsStack<T>(this IEnumerable<T> source) =>
            source as Stack<T> ?? new Stack<T>(source);
        
        public static Queue<T> AsQueue<T>(this IEnumerable<T> source) =>
            source as Queue<T> ?? new Queue<T>(source);
        
        public static T[] AsArray<T>(this IEnumerable<T> source)
            => source as T[] ?? source.ToArray();

        public static ImmutableList<T> AsImmutableList<T>(this IEnumerable<T> source)
            => source as ImmutableList<T> ?? source.ToImmutableList();

        public static ImmutableHashSet<T> AsImmutableHashSet<T>(this IEnumerable<T> source)
            => source as ImmutableHashSet<T> ?? source.ToImmutableHashSet();

        /// Always returns a new array with predefined size (as opposed to `ToArray()`)
        /// In a performance critical context, it is preferable to allocate a new array and fill it
        /// instead of calling `ToArray` on a Linq-Enumerable if the array size is known upfront.
        public static T[] ToNewArray<T>(this IEnumerable<T> enumerable, int count) {
            var ret = new T[count];
            var i = 0;
            foreach (var t in enumerable) {
                ret[i] = t; // Throws an IndexOutOfBoundsException if count was to small.
                i++;
            }

            return ret;
        }

        /// Wraps a single object into an enumerable
        public static IEnumerable<T> WrapAsEnumerable<T>(this T item) {
            yield return item;
        }

        public static IEnumerable<T> ToEnumerable<T>(this (T, T) tuple) {
            yield return tuple.Item1;
            yield return tuple.Item2;
        }

        public static IEnumerable<T> ToEnumerable<T>(this (T, T, T) tuple) {
            yield return tuple.Item1;
            yield return tuple.Item2;
            yield return tuple.Item3;
        }
        
        public static IEnumerable<T> ToEnumerable<T>(this (T, T, T, T) tuple) {
            yield return tuple.Item1;
            yield return tuple.Item2;
            yield return tuple.Item3;
            yield return tuple.Item4;
        }
        
        public static IEnumerable<T> ToEnumerable<T>(this (T, T, T, T, T) tuple) {
            yield return tuple.Item1;
            yield return tuple.Item2;
            yield return tuple.Item3;
            yield return tuple.Item4;
            yield return tuple.Item5;
        }

        public static IEnumerable<TRes> SelectTuple<T1, T2, TRes>(
            this IEnumerable<(T1, T2)> source, Func<T1, T2, TRes> fn
        ) => source.Select(t => fn(t.Item1, t.Item2));
        
        public static IEnumerable<TRes> SelectTuple<T1, T2, T3, TRes>(
            this IEnumerable<(T1, T2, T3)> source, Func<T1, T2, T3, TRes> fn
        ) => source.Select(t => fn(t.Item1, t.Item2, t.Item3));
        
        public static IEnumerable<TRes> SelectTuple<T1, T2, T3, T4, TRes>(
            this IEnumerable<(T1, T2, T3, T4)> source, Func<T1, T2, T3, T4, TRes> fn
        ) => source.Select(t => fn(t.Item1, t.Item2, t.Item3, t.Item4));

        public static IEnumerable<T> Flatten<T>(this IEnumerable<IEnumerable<T>> source) => source.SelectMany(s => s);

        public static bool AnyAdjacent<T>(this IEnumerable<T> enumerable, Func<T, T, bool> predicate) {
            using var it = enumerable.GetEnumerator();
            if (!it.MoveNext()) return false;
            for (var prev = it.Current; it.MoveNext(); prev = it.Current)
                if (predicate(prev, it.Current))
                    return true;
            return false;
        }
        public static IEnumerable<T> Except<T>(this IEnumerable<T> source, params T[] except) =>
            // Intentionally not used as extension method to prevent recursion 
            Enumerable.Except(source, except);


        public static IEnumerable<(A, B)> Zip<A, B>(this IEnumerable<A> first, IEnumerable<B> second) =>
            first.Zip(second, (a, b) => (a, b));

        public static IEnumerable<(A, B, C)> Zip<A, B, C>(
            this IEnumerable<A> first, IEnumerable<B> second, IEnumerable<C> third
        ) =>
            first.Zip<A, (B, C), (A, B, C)>(second.Zip(third), (a, tuple) => (a, tuple.Item1, tuple.Item2));
        
        public static IEnumerable<(A, B, C, D)> Zip<A, B, C, D>(
            this IEnumerable<A> first, IEnumerable<B> second, IEnumerable<C> third, IEnumerable<D> fourth
        ) =>
            first.Zip(second).Zip(third.Zip(fourth), 
                (aAndB, cAndD) => (aAndB.Item1, aAndB.Item2, cAndD.Item1, cAndD.Item2));

        public static IEnumerable<(A, B, C, D, E)> Zip<A, B, C, D, E>(
            this IEnumerable<A> first, IEnumerable<B> second, IEnumerable<C> third, IEnumerable<D> fourth, IEnumerable<E> fifth
        ) =>
            first.Zip(second).Zip(third.Zip(fourth, fifth), 
                (aAndB, cAndDAndE) => (aAndB.Item1, aAndB.Item2, cAndDAndE.Item1, cAndDAndE.Item2, cAndDAndE.Item3));

        public static IEnumerable<Out> Zip<A, B, C, Out>(
            this IEnumerable<A> first, IEnumerable<B> second, IEnumerable<C> third, Func<A, B, C, Out> mapping
        ) =>
            first.Zip(second.Zip(third), (a, tuple) => mapping(a, tuple.Item1, tuple.Item2));

        public static IEnumerable<Out> Zip<A, B, C, D, Out>(
            this IEnumerable<A> first, IEnumerable<B> second, IEnumerable<C> third, IEnumerable<D> fourth, Func<A, B, C, D, Out> mapping
        ) =>
            first.Zip(second).Zip(third.Zip(fourth), 
                (aAndB, cAndD) => mapping(aAndB.Item1, aAndB.Item2, cAndD.Item1, cAndD.Item2));

        public static IEnumerable<Out> Zip<A, B, C, D, E, Out>(
            this IEnumerable<A> first, IEnumerable<B> second, IEnumerable<C> third, IEnumerable<D> fourth, IEnumerable<E> fifth, Func<A, B, C, D, E, Out> mapping
        ) =>
            first.Zip(second).Zip(third.Zip(fourth, fifth), 
                (aAndB, cAndDAndE) => mapping(aAndB.Item1, aAndB.Item2, cAndDAndE.Item1, cAndDAndE.Item2, cAndDAndE.Item3));

        public static IEnumerable<T> EmptyIfNull<T>(this IEnumerable<T>? source) =>
            source ?? Enumerable.Empty<T>();

        public static Option<T> FirstOrNone<T>(this IEnumerable<T> enumerable, Predicate<T>? predicate = null) {
            foreach (var element in enumerable) {
                if (predicate?.Invoke(element) ?? true) return element.Some();
            }
            return Option<T>.None;
        }

        public static T? FirstOrNull<T>(this IEnumerable<T> enumerable) where T : struct
            => enumerable.Select(e => e.AsNullable()).FirstOrDefault();

        public static T? FirstOrNull<T>(this IEnumerable<T> enumerable, Predicate<T> predicate)
        where T : struct {
            foreach (var item in enumerable)
                if (predicate(item))
                    return item;
            return null;
        }

        public static T FirstOr<T>(this IEnumerable<T> enumerable, T elseResult) {
            using (var enumerator = enumerable.GetEnumerator()) {
                return enumerator.MoveNext()
                    ? enumerator.Current
                    : elseResult;
            }
        }

        public static T FirstOr<T>(this IEnumerable<T> enumerable, Predicate<T> predicate, T elseResult) {
            foreach (var item in enumerable)
                if (predicate(item))
                    return item;
            return elseResult;
        }

        public static T FirstOrThrow<T>(
            this IEnumerable<T> enumerable, Func<Exception> elseException, Predicate<T>? predicate = null
        ) {
            if (predicate == null) predicate = t => t != null;
            using var enumerator = enumerable.GetEnumerator();
            while (enumerator.MoveNext()) {
                if (predicate(enumerator.Current)) return enumerator.Current;
            }

            throw elseException();
        }

        public static T? LastOrNull<T>(this IEnumerable<T> enumerable) where T : struct
            => enumerable.Reverse().FirstOrNull();

        public static T? LastOrNull<T>(this IEnumerable<T> enumerable, Predicate<T> predicate)
        where T : struct
            => enumerable.Reverse().FirstOrNull(predicate);

        public static T LastOr<T>(this IEnumerable<T> enumerable, T elseResult)
            => enumerable.Reverse().FirstOr(elseResult);

        public static T LastOr<T>(this IEnumerable<T> enumerable, Predicate<T> predicate, T elseResult)
            => enumerable.Reverse().FirstOr(predicate, elseResult);

        public static Option<T> LastOrNone<T>(this IEnumerable<T> enumerable, Predicate<T>? predicate = null) =>
            enumerable.Reverse().FirstOrNone(predicate);

        public static T LastOrThrow<T>(
            this IEnumerable<T> enumerable,
            Func<Exception> elseException,
            Predicate<T>? predicate = null
        ) => enumerable.LastOrNone(predicate).GetOrThrow(elseException);
        
        public static bool SameAs<T>(this IEnumerable<T> lhs, IEnumerable<T> rhs) where T : IEquatable<T> {
            using (var le = lhs.GetEnumerator())
            using (var re = rhs.GetEnumerator()) {
                while (le.MoveNext()) {
                    if (!re.MoveNext()) return false;
                    if (!le.Current.Equals(re.Current)) return false;
                }

                return !re.MoveNext();
            }
        }
        
        public static async Task<IEnumerable<B>> AsyncSelect<A, B>(this IEnumerable<A> seq, Func<A, Task<B>> fn) {
            var res = new List<B>();
            foreach (var arg in seq) res.Add(await fn(arg));
            return res;
        }

        public static void AddAll<T>(this ISet<T> set, IEnumerable<T> toAdd) => set.UnionWith(toAdd);

        public static ImmutableHashSet<T> AddAllImmutable<T>(this ImmutableHashSet<T> set, IEnumerable<T> toAdd) {
            var builder = set.ToBuilder();
            builder.AddAll(toAdd);
            return builder.ToImmutable();
        }

        /// Finds and returns the minimum element of <paramref name="source"/> by
        /// mapping each element to an <see cref="IComparable{T}"/>.
        /// If there are multiple minimum elements, the first one is returned.
        /// Returns None if the <see cref="source"/> is empty.
        public static Option<TSource> MinBy<TSource, TComparable>(
            this IEnumerable<TSource> source, Func<TSource, TComparable> comparableSelector
        ) where TComparable : IComparable<TComparable> => minOrMaxBy(source, comparableSelector, prefersPositiveComparisonResult: false);

        /// Finds and returns the maximum element of <paramref name="source"/> by
        /// mapping each element to an <see cref="IComparable{T}"/>.
        /// If there are multiple maximum elements, the first one is returned.
        /// Returns None if the <see cref="source"/> is empty.
        public static Option<TSource> MaxBy<TSource, TComparable>(
            this IEnumerable<TSource> source, Func<TSource, TComparable> comparableSelector
        ) where TComparable : IComparable<TComparable> => minOrMaxBy(source, comparableSelector, prefersPositiveComparisonResult: true);

        private static Option<TSource> minOrMaxBy<TSource, TComparable>(
            IEnumerable<TSource> source, Func<TSource, TComparable> comparableSelector, bool prefersPositiveComparisonResult
        ) where TComparable : IComparable<TComparable>
            => source.IfNotEmpty(
                notEmpty => notEmpty
                    .Select(t => (val: t, comp: comparableSelector(t)))
                    .Aggregate((l, r) => l.comp.CompareTo(r.comp) switch {
                        > 0 => prefersPositiveComparisonResult ? l : r,
                        0 => l,
                        < 0 => prefersPositiveComparisonResult ? r : l
                    })
                    .val.Some(),
                elseResult: Option.None
            );

        public static IEnumerable<T> OrIfEmpty<T>(this IEnumerable<T> enumerable, Func<IEnumerable<T>> thenReturn) =>
            IfNotEmpty(enumerable, v => v, thenReturn);

        public static TResult IfNotEmpty<TSource, TResult>(
            this IEnumerable<TSource> enumerable, Func<IEnumerable<TSource>, TResult> then, TResult elseResult
        ) => IfNotEmpty(enumerable, then, () => elseResult);
        
        public static TResult IfNotEmpty<TSource, TResult>(
            this IEnumerable<TSource> enumerable, Func<IEnumerable<TSource>, TResult> then, Func<TResult> elseResultGetter
        ) {
            if (enumerable is IReadOnlyCollection<TSource> collection)
                return collection.Count > 0 ? then(collection) : elseResultGetter();
            
            var enumerator = enumerable.GetEnumerator();
            if (!enumerator.MoveNext()) return elseResultGetter();
            
            IEnumerable<TSource> completeEnumerable() {
                do yield return enumerator.Current;
                while (enumerator.MoveNext());
            }

            return then(completeEnumerable());
        }

        public static void IfNotEmpty<T>(
            this IEnumerable<T> enumerable, Action<IEnumerable<T>>? thenDo, Action? elseDo = null
        ) {
            if (enumerable is IReadOnlyCollection<T> collection) {
                if (collection.Count > 0)
                    thenDo?.Invoke(collection);
                else
                    elseDo?.Invoke();
                return;
            }
            
            var enumerator = enumerable.GetEnumerator();
            if (!enumerator.MoveNext()) {
                elseDo?.Invoke();
                return;
            }

            if (thenDo == null) return;

            static IEnumerable<T> completeEnumerable(IEnumerator<T> enumerator) {
                do yield return enumerator.Current;
                while (enumerator.MoveNext());
            }

            thenDo(completeEnumerable(enumerator));
        }

        public static TResult IfSingle<TSource, TResult>(
            this IEnumerable<TSource> enumerable,
            Func<TSource, TResult> then,
            Func<TResult> ifEmpty,
            Func<IEnumerable<TSource>, TResult> ifMultiple
        ) => enumerable.IfNotEmpty(
            then: notEmpty => notEmpty.IfNotSingle(then: ifMultiple, elseResultGetter: then),
            elseResultGetter: ifEmpty
        );
        
        public static TResult IfNotSingle<TSource, TResult>(
            this IEnumerable<TSource> enumerable, 
            Func<IEnumerable<TSource>, TResult> then, 
            Func<TSource, TResult> elseResultGetter
        ) {
            var enumerator = enumerable.GetEnumerator();
            if (!enumerator.MoveNext()) return then(Enumerable.Empty<TSource>());

            var single = enumerator.Current;

            return enumerator.MoveNext() ? then(completeEnumerable()) : elseResultGetter(single);
            
            IEnumerable<TSource> completeEnumerable() {
                yield return single;
                do yield return enumerator.Current;
                while (enumerator.MoveNext());
            }
        }

        public static void IfNotSingle<T>(
            this IEnumerable<T> enumerable, 
            Action<IEnumerable<T>>? thenDo, 
            Action<T>? elseDo = null
        ) {
            var enumerator = enumerable.GetEnumerator();
            if (!enumerator.MoveNext()) {
                thenDo?.Invoke(Enumerable.Empty<T>());
            } else {
                var single = enumerator.Current;

                if (enumerator.MoveNext()) thenDo?.Invoke(completeEnumerable());
                else elseDo?.Invoke(single);
                
                IEnumerable<T> completeEnumerable() {
                    yield return single;
                    do yield return enumerator.Current;
                    while (enumerator.MoveNext());
                }
            }
        }
        
        public static IEnumerable<T> WithoutNull<T>(this IEnumerable<T?> enumerable) where T : class {
            foreach (var e in enumerable)
                if (e != null)
                    yield return e;
        }

        public static IEnumerable<T> WithoutNull<T>(this IEnumerable<T?> enumerable) where T: struct {
            foreach (var e in enumerable)
                if (e is {} res)
                    yield return res;
        }


        /// Divides the contents of <paramref name="source"/> based on <paramref name="selector"/>
        /// to either be part of the true or false results.
        /// <remarks>
        /// Strictly speaking, this does not create partitions, since set theories
        /// defines partitions to be non-empty. However, the results can be empty.
        /// </remarks>
        public static (IEnumerable<T> trueResults, IEnumerable<T> falseResults) PartitionBy<T>(
            this IEnumerable<T> source, Predicate<T> selector
        ) {
            var trueResults = new List<T>();
            var falseResults = new List<T>();

            foreach (var item in source) {
                if(selector(item)) trueResults.Add(item);
                else falseResults.Add(item);
            }

            return (trueResults, falseResults);
        }

        public static IEnumerable<TOut> Select<T1, T2, TOut>(
            this IEnumerable<(T1, T2)> enumerable, Func<T1, T2, TOut> mapping
        ) => enumerable.Select(tuple => mapping(tuple.Item1, tuple.Item2));
        
        public static IEnumerable<TOut> Select<T1, T2, T3, TOut>(
            this IEnumerable<(T1, T2, T3)> enumerable, Func<T1, T2, T3, TOut> mapping
        ) => enumerable.Select(tuple => mapping(tuple.Item1, tuple.Item2, tuple.Item3));

        public static IEnumerable<TOut> SelectMany<T1, T2, TOut>(
            this IEnumerable<(T1, T2)> enumerable, Func<T1, T2, IEnumerable<TOut>> mapping
        ) => enumerable.SelectMany(tuple => mapping(tuple.Item1, tuple.Item2));
        
        public static IEnumerable<TOut> SelectMany<T1, T2, T3, TOut>(
            this IEnumerable<(T1, T2, T3)> enumerable, Func<T1, T2, T3, IEnumerable<TOut>> mapping
        ) => enumerable.SelectMany(tuple => mapping(tuple.Item1, tuple.Item2, tuple.Item3));

        public static bool Any<T1, T2>(
            this IEnumerable<(T1, T2)> enumerable, Func<T1, T2, bool> mapping
        ) => enumerable.Any(tuple => mapping(tuple.Item1, tuple.Item2));
        
        public static bool Any<T1, T2, T3>(
            this IEnumerable<(T1, T2, T3)> enumerable, Func<T1, T2, T3, bool> mapping
        ) => enumerable.Any(tuple => mapping(tuple.Item1, tuple.Item2, tuple.Item3));

        public static IEnumerable<T> CollectValues<T>(this IEnumerable<Option<T>> enumerable) {
            foreach (var t in enumerable)
                if (t.HasValue)
                    yield return t.GetOrThrow();
        }

        public static IEnumerable<T> SkipLast<T>(this IReadOnlyCollection<T> collection, int count) => 
            collection.Take(collection.Count - count);

        public static bool TryFindIndexOf<T>(this IEnumerable<T> collection, Predicate<T> predicate, out int index) {
            using var enumerator = collection.GetEnumerator();
            for (index = 0; enumerator.MoveNext(); index++) {
                if (predicate(enumerator.Current)) return true;
            }

            index = -1;
            return false;
        }

        public static bool TryFindIndexOf<T>(this IEnumerable<T> collection, T element, out int index) => 
            TryFindIndexOf(collection, current => Equals(element, current), out index);

        /// Preserves the order the elements will have in the code.
        /// E.g. 1.PrependTo({2, 3, 4, 5}) = {1, 2, 3, 4, 5}
        /// as opposed to
        /// {2, 3, 4, 5}.Prepend(1) = {1, 2, 3, 4, 5}.
        public static IEnumerable<T> PrependTo<T>(this T head, IEnumerable<T> tail) => tail.Prepend(head);

        public static string Join(this IEnumerable<string> enumerable, string separator = "") => string.Join(separator, enumerable);

        public static bool TryPeek<T>(this Stack<T> stack, out T t) {
            if (stack.Any()) {
                t = stack.Peek();
                return true;
            } else {
                t = default!;
                return false;
            }
        }

        public static IEnumerable<(T item, int index)> ZipWithIndices<T>(this IEnumerable<T> source) {
            var index = 0;
            foreach (var item in source) {
                yield return (item, index++);
            }
        }

        /// <summary>
        /// Splits an Enumerable into multiple smaller Enumerables.
        /// The Input Enumerable gets split between elements where the should split function returns true.
        /// </summary>
        /// <param name="enumerable"> Enumerable that should be split </param>
        /// <param name="shouldSplit"> function to determine between which elements the enumerable should be split </param>
        /// <returns> Enumerable containing the smaller split sections of the input Enumerable</returns>
        public static IEnumerable<IEnumerable<T>> SplitByFunction<T>(
            this IEnumerable<T> enumerable, Func<T, T, bool> shouldSplit
        ) {
            using var it = enumerable.GetEnumerator();

            var accum = new List<T>();

            if (!it.MoveNext()) yield break;
            var prev = it.Current;
            accum.Add(prev);

            while (it.MoveNext()) {
                if (shouldSplit(prev, it.Current)) {
                    yield return accum;
                    accum = new List<T> {it.Current};
                } else {
                    accum.Add(it.Current);
                }

                prev = it.Current;
            }

            yield return accum;
        }

        /// Determines whether <see cref="enumerable"/> is equal to the concatenation
        /// of <see cref="init"/> and another enumerable <see cref="tail"/>.
        public static bool StartsWith<T>(
            this IEnumerable<T> enumerable,
            IEnumerable<T> init,
            out IEnumerable<T> tail,
            Func<T, T, bool>? areEqual = null
        ) {
            using var enumerator1 = enumerable.GetEnumerator();
            using var enumerator2 = init.GetEnumerator();
            areEqual ??= (t1, t2) => Equals(t1, t2);
            while (enumerator2.MoveNext()) {
                if (!(enumerator1.MoveNext() && areEqual(enumerator1.Current, enumerator2.Current))) {
                    tail = Enumerable.Empty<T>();
                    return false;
                }
            }
            tail = enumerator2.RemainingToEnumerable();
            return true;
        }

        /// All remaining elements of the enumerator as an enumerable.
        /// Disposes the consumed enumerator.
        public static IEnumerable<T> RemainingToEnumerable<T>(this IEnumerator<T> enumerator) {
            using var e = enumerator;
            while (e.MoveNext()) yield return e.Current;
        }

        /// <returns>True if the specified sequence contains no elements, false otherwise.</returns>
        public static bool IsEmpty<T>(this IEnumerable<T> sequence) => !sequence.Any();

        /// <returns>False if the specified sequence contains no elements, true otherwise.</returns>
        public static bool IsNotEmpty<T>(this IEnumerable<T> sequence) => sequence.Any();

        /// Executes the specified action with side effects for each element in this sequence,
        /// thereby consuming the sequence if it was only iterable once.
        public static void ForEach<T>(this IEnumerable<T> sequence, Action<T> action) {
            foreach (var item in sequence) action(item);
        }

        /// <inheritdoc cref="ForEach{T}(System.Collections.Generic.IEnumerable{T},System.Action{T})"/>
        public static void ForEach<T1, T2>(this IEnumerable<(T1, T2)> sequence, Action<T1, T2> action) {
            foreach (var (t1, t2) in sequence) action(t1, t2);
        }

        /// Executes the specified action with side effects for each element in this sequence,
        /// thereby consuming the sequence if it was only iterable once. The action also takes
        /// the index of the element as second argument, thus allowing you to potentially replace
        /// simple counting for loops with this function.
        public static void ForEachWithIndex<T>(this IEnumerable<T> sequence, Action<T, int> action)
            => sequence.ZipWithIndices().ForEach(action);

        /// Equal to calling <code>.Select(mapping).Where(v => v != null)</code>
        /// <br/>
        /// Nice for calling functions that may return no result such as
        /// <code>.Collect(v => v.As&lt;Whatever&gt;())</code>
        public static IEnumerable<TRes> Collect<T, TRes>(
            this IEnumerable<T> sequence, Func<T, TRes?> mapping
        ) where TRes : class => sequence.Select(mapping).WithoutNull();

        /// <inheritdoc cref="Collect{T,TRes}(System.Collections.Generic.IEnumerable{T},System.Func{T,TRes})"/>
        public static IEnumerable<TRes> Collect<T, TRes>(
            this IEnumerable<T> sequence, Func<T, int, TRes?> mappingWithIndex
        ) where TRes : class => sequence.Select(mappingWithIndex).WithoutNull();

        /// Similar to <see cref="Collect{T,TRes}(System.Collections.Generic.IEnumerable{T},System.Func{T,TRes})"/>.
        /// This method works on mappings that return nullable values,
        /// but returns a non-nullable enumerable instead.
        public static IEnumerable<TRes> Collect<T, TRes>(
            this IEnumerable<T> sequence, Func<T, TRes?> mapping
        ) where TRes : struct => sequence.Select(mapping).WithoutNull();

        /// Equal to calling <code>.SelectMany(mapping).Where(v => v != null)</code>
        /// <br/>
        /// Basically the flattening equivalent to <see cref="Collect{T,TRes}(System.Collections.Generic.IEnumerable{T},System.Func{T,TRes})"/>
        public static IEnumerable<TRes> CollectMany<T, TRes>(
            this IEnumerable<T> sequence, Func<T, IEnumerable<TRes?>> mapping
        ) where TRes : class => sequence.SelectMany(mapping).WithoutNull();
        
        /// Equal to calling <code>.SelectMany(mapping).Where(v => v != null)</code>
        /// <br/>
        /// This method works on mappings that return nullable values,
        /// but returns a non-nullable enumerable instead.
        /// Basically the flattening equivalent to <see cref="Collect{T,TRes}(System.Collections.Generic.IEnumerable{T},System.Func{T,Nullable{TRes}})"/>
        public static IEnumerable<TRes> CollectMany<T, TRes>(
            this IEnumerable<T> sequence, Func<T, IEnumerable<TRes?>> mapping
        ) where TRes : struct => sequence.SelectMany(mapping).WithoutNull();

        /// Shuffles this sequence, yielding a <b>new</b> IEnumerable with all elements in random order.
        /// Uses the <a href="https://en.wikipedia.org/wiki/Fisher%E2%80%93Yates_shuffle">Fisher–Yates algorithm</a>.
        /// <br/>If the passed IEnumerable is only iterable once it is consumed in the process.
        public static List<T> Shuffled<T>(this IEnumerable<T> l, System.Random? random = null) {
            random ??= new System.Random();
            var list = new List<T>(l);
            var n = list.Count;
            while (n > 1) {
                n--;
                var k = random.Next(n + 1);
                (list[k], list[n]) = (list[n], list[k]);
            }

            return list;
        }
        
    }
}<|MERGE_RESOLUTION|>--- conflicted
+++ resolved
@@ -20,12 +20,8 @@
 
         public static ImmutableDictionary<TKey, TValue> ToImmutableDictionary<TKey, TValue>(
             this IEnumerable<(TKey, TValue)> entries
-<<<<<<< HEAD
         ) where TKey : notnull => 
             ImmutableDictionary.CreateRange(entries.Select(e => new KeyValuePair<TKey, TValue>(e.Item1, e.Item2)));
-=======
-        ) where TKey : notnull => ImmutableDictionary.CreateRange(entries.Select(e => new KeyValuePair<TKey, TValue>(e.Item1, e.Item2)));
->>>>>>> 5f8a08c5
 
         public static IReadOnlyCollection<T> AsReadOnlyCollection<T>(this IEnumerable<T> source)
             => source as IReadOnlyCollection<T> ?? source.ToList();
