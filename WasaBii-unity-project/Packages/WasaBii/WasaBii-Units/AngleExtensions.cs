﻿using System;
using System.Runtime.CompilerServices;
using BII.WasaBii.Core;
using JetBrains.Annotations;
using Quaternion = System.Numerics.Quaternion;
using Vector3 = System.Numerics.Vector3;

namespace BII.WasaBii.UnitSystem {
    public static class Angles {
        
        public static readonly Angle HalfCircle = Math.PI.Radians();
        public static readonly Angle FullCircle = 2 * HalfCircle;
        
        /// <summary> The angle between 0° and 360° </summary>
        public static Angle Normalized360(this Angle angle) {
            angle %= FullCircle;
            if (angle < Angle.Zero) angle += FullCircle;
            return angle;
        }
        
<<<<<<< HEAD
        /// The angle between -180° and 180°
        public static Angle Normalized180(this Angle angle) {
            var ret = angle.Normalized360();
            return ret > HalfCircle ? ret - FullCircle : ret;
        }

=======
        /// <summary> The angle between -180° and 180° </summary>
        public static Angle Normalized180(this Angle angle) => 
            angle.Normalized360().If(n => n > HalfCircle, n => n - FullCircle);
        
>>>>>>> 7d153ddb
        /// <summary>
        /// Brings the two angles into the same "space" (either [0°, 360°) or [-180°, 180°))
        /// where the absolute of the difference between them is minimal.
        /// </summary>
        /// <example>
        /// When a crane turns from one direction to another, you want it to move as
        /// little as possible. E.g.: If <see cref="from"/> is 10° and <see cref="to"/> is 710°
        /// you will not want to lerp between these values. Likewise, if you just <see cref="Normalized360"/>
        /// them, the values will still be 10° and 350°, so the crane will turn 340° instead
        /// of just 20° in the opposite direction.
        /// </example>
        public static (Angle from, Angle to) NormalizedWithMinimalDifference(Angle from, Angle to) {
            from = from.Normalized360();
            to = to.Normalized360();
            if ((to - from).Abs() > HalfCircle) {
                from = from.Normalized180();
                to = to.Normalized180();
            }
        
            return (from, to);
        }
        
        /// <summary>
        /// Lerps between the angles after transforming them into a space where their difference is minimal.
        /// </summary>
        /// <example>
        /// When you lerp <see cref="from"/> -122° <see cref="to"/> 130° the normal way, the interpolated
        /// values will go: -122° ... -90° ... 0° ... 90° ... 130° which results in a total 252°
        /// of movement. This method will transform <see cref="from"/> to 238° so that the interpolation
        /// will only traverse 238° ... 180° ... 130° which is a total movement of 108°.
        /// </example>
        public static Angle LerpWithMinimalDifference(Angle from, Angle to, double progress, bool shouldClamp = true) {
            (from, to) = NormalizedWithMinimalDifference(from, to);
            return Units.Lerp(from, to, progress, shouldClamp);
        }
        
        [MethodImpl(MethodImplOptions.AggressiveInlining)]
        public static double Cos(this Angle angle) => Math.Cos(angle.SiValue);
        [MethodImpl(MethodImplOptions.AggressiveInlining)]
        public static double Sin(this Angle angle) => Math.Sin(angle.SiValue);
        [MethodImpl(MethodImplOptions.AggressiveInlining)]
        public static double Tan(this Angle angle) => Math.Tan(angle.SiValue);
        
        [MethodImpl(MethodImplOptions.AggressiveInlining)]
        public static Angle Acos(double d) => Math.Acos(d).Radians();
        [MethodImpl(MethodImplOptions.AggressiveInlining)]
        public static Angle Asin(double d) => Math.Asin(d).Radians();
        [MethodImpl(MethodImplOptions.AggressiveInlining)]
        public static Angle Atan(double d) => Math.Atan(d).Radians();
        [MethodImpl(MethodImplOptions.AggressiveInlining)]
        public static Angle Atan2(double opposite, double adjacent) => Math.Atan2(opposite, adjacent).Radians();
        
        [MethodImpl(MethodImplOptions.AggressiveInlining)]
        public static Angle Asin(Length opposite, Length hypotenuse) => Asin(opposite / hypotenuse);
        
        [MethodImpl(MethodImplOptions.AggressiveInlining)]
        public static Angle Acos(Length adjacent, Length hypotenuse) => Acos(adjacent / hypotenuse);
        
        [MethodImpl(MethodImplOptions.AggressiveInlining)]
        public static Angle Atan(Length opposite, Length adjacent) => Atan(opposite / adjacent);
        [MethodImpl(MethodImplOptions.AggressiveInlining)]
        public static Angle Atan2(Length opposite, Length adjacent) => Atan2(opposite.SiValue, adjacent.SiValue);
        
        /// <summary>
        /// Calculates the quaternion representing the rotation of an
        /// <paramref name="angle"></paramref> around an <paramref name="axis"></paramref>
        /// </summary>
        /// <param name="angle">The full angle of rotation</param>
        /// <param name="axis">The axis around which to rotate. Must be normalized!</param>
        /// <remarks>
        /// The System.Numerics.Quaternion functions expect angles to
        /// be given in radians while the Unity equivalent expects degrees.
        /// Also, it doesn't normalize the axis for you while Unity does.</remarks>
        [Pure] public static Quaternion WithAxis(this Angle angle, Vector3 axis) => 
            Quaternion.CreateFromAxisAngle(axis, (float) angle.AsRadians());
        
        public static bool IsInsideInterval(this Angle angle, Angle min, Angle max) {
            min = min.Normalized360();
            max = max.Normalized360();
            var me = angle.Normalized360();
            // Since we are working with angles here, min can be greater than max.
            // In this case, all values OUTSIDE the double interval are actually inside the angle interval.
            return (min < max) 
                ? (me >= min && me <= max)
                : (me >= min || me <= max);
        }

        public static Angle MinimalDifference(Angle from, Angle to) => (to - from).Normalized180();
    }
}<|MERGE_RESOLUTION|>--- conflicted
+++ resolved
@@ -1,6 +1,5 @@
 ﻿using System;
 using System.Runtime.CompilerServices;
-using BII.WasaBii.Core;
 using JetBrains.Annotations;
 using Quaternion = System.Numerics.Quaternion;
 using Vector3 = System.Numerics.Vector3;
@@ -18,19 +17,11 @@
             return angle;
         }
         
-<<<<<<< HEAD
-        /// The angle between -180° and 180°
+        /// <summary> The angle between -180° and 180° </summary>
         public static Angle Normalized180(this Angle angle) {
             var ret = angle.Normalized360();
             return ret > HalfCircle ? ret - FullCircle : ret;
         }
-
-=======
-        /// <summary> The angle between -180° and 180° </summary>
-        public static Angle Normalized180(this Angle angle) => 
-            angle.Normalized360().If(n => n > HalfCircle, n => n - FullCircle);
-        
->>>>>>> 7d153ddb
         /// <summary>
         /// Brings the two angles into the same "space" (either [0°, 360°) or [-180°, 180°))
         /// where the absolute of the difference between them is minimal.
