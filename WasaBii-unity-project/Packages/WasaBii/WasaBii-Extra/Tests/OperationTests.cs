--- conflicted
+++ resolved
@@ -13,15 +13,7 @@
     public class OperationTests
     {
         private const int initialValue = 0;
-<<<<<<< HEAD
-        
-        // Non-nullable field is initialized in `SetUp`, not the constructor
-        #pragma warning disable 8618
-        private RunContext _runContext;
-        #pragma warning restore
-=======
         private RunContext _runContext = null!; // overriden in SetUp
->>>>>>> 7d153ddb
 
         [SetUp]
         public void SetUp() {
