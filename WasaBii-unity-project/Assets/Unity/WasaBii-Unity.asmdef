--- conflicted
+++ resolved
@@ -1,14 +1,10 @@
 {
     "name": "WasaBii-Unity",
     "rootNamespace": "BII.WasaBii.Unity",
-<<<<<<< HEAD
     "references": [
-        "GUID:4954ca00eb7186a48820728a78a1d27a",
-        "GUID:02ec4b41966df4c4492091832c6404c1"
+        "WasaBii-Core",
+        "WasaBii-Units"
     ],
-=======
-    "references": ["WasaBii-Core", "WasaBii-Units"],
->>>>>>> eea4c1e1
     "includePlatforms": [],
     "excludePlatforms": [],
     "allowUnsafeCode": false,
