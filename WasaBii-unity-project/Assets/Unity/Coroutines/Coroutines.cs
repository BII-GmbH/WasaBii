using System;
using System.Collections;
<<<<<<< HEAD
using BII.WasaBii.Units;
=======
using System.ComponentModel;
>>>>>>> a54fc633
using JetBrains.Annotations;
using UnityEngine;

namespace BII.WasaBii.Unity {
    
    /// <summary>
    /// Author: Cameron Reuschel
    /// <br/><br/>
    /// This class holds a number of generic coroutine building blocks.
    /// These are necessary for a more fluent approach to using coroutines.
    /// By using these building blocks, one may construct complex coroutines
    /// without bloating the class with many <code>private IEnumerator foo(...)</code> functions.
    /// By using static imports one may use these directly without prefixes.
    /// For further documentation, consult the CaveGame wiki.
    /// <br/><br/>
    /// <i>Note that these only work on unity coroutines, not collection-like IEnumerators.</i>
    /// </summary>
    /// <example><code>
    /// using static CoreLibrary.Coroutines;
    /// </code></example>
    public static class Coroutines {
        
        /// <summary>
        /// A block of code (see <see cref="Action"/>) that returns 
        /// a value of type boolean. This code may be executed as 
        /// many times as necessary by the function it is passed to.
        /// <br/>
        /// Note that a Condition is usually a <i>closure</i>, meaning
        /// that it uses variables defined outside of it's scope.
        /// This is important, as a constant Condition may cause endless
        /// loops, e.g. in <see cref="Coroutines.YieldWhile"/>.
        /// An example of this can be seen below.
        /// </summary>
        /// <seealso cref="Action"/>
        /// <example><code>
        /// // a custom implementation of an until-loop using tail recursion
        /// public void Until([NotNull] Condition cond, [NotNull] CodeBlock code)
        /// {
        ///     if (!cond)
        ///     {
        ///         code();
        ///         Until(cond, code);
        ///     }
        /// }
        /// </code></example>
        /// <example><code>
        /// var i = 0;
        /// Until(() => i == 5, () =>
        /// {
        ///     i++;
        /// });
        /// </code></example>
        /// <example><code>
        /// IEnumerator enumerator = ...;
        /// Until(() =>
        /// {
        ///     bool hasNext = enumerator.MoveNext();
        ///     return !hasNext;
        /// }, () =>
        /// {
        ///     Debug.Log(enumerator.Current);
        /// });
        /// </code></example>
        public delegate bool Condition();

        /// An empty lazy singleton that is used to start coroutines with <see cref="Coroutines.Start"/>.
        /// Calling .Instance on this class creates a game object with an instance if not already present.
        public sealed class CoroutineRunner : LazySingleton<CoroutineRunner> { }

        /// Starts this coroutine. An alternative to calling <see cref="MonoBehaviour.StartCoroutine(IEnumerator)"/>.
        /// Spawns an instance of <see cref="CoroutineRunner"/> if not already present in the scene.
        public static Coroutine Start(this IEnumerator coroutine) => 
            CoroutineRunner.Instance.StartCoroutine(coroutine);

        /// Stops the passed coroutine. An alternative to calling <see cref="MonoBehaviour.StopCoroutine(Coroutine)"/>.
        /// Spawns an instance of <see cref="CoroutineRunner"/> if not already present in the scene.
        public static void Stop(this Coroutine coroutine) =>
            CoroutineRunner.Instance.StopCoroutine(coroutine);

        /// <summary>
        /// This function exists solely for making manually iterating through coroutines safe.
        /// When calling .Flatten() on an IEnumerator, every nested IEnumerator becomes directly
        /// embedded into the current IEnumerator, making manual iteration safe.
        /// </summary>
        /// <example><code>
        /// var flattened = myIEnumerator.Flatten();
        /// while (flattened.MoveNext())
        /// {
        ///   // do something...
        ///   yield return flattened.Current;
        /// }
        /// </code></example>
        [NotNull]
        public static IEnumerator Flatten(this IEnumerator coroutine) {
            while (coroutine.MoveNext()) {
                if (coroutine.Current is IEnumerator curr) {
                    var sub = curr.Flatten();
                    while (sub.MoveNext()) {
                        yield return sub.Current;
                    }
                }
                else yield return coroutine.Current;
            }
        }

        /// <b>Before</b> each execution step of this coroutine, check if the
        /// specified condition holds true. Once it fails, cancel the coroutine immediately.
        /// One can use <see cref="Afterwards"/> to execute code regardless of interruption.
        /// This checks the condition once <b>before</b> executing any code.
        [NotNull]
        public static IEnumerator YieldWhile(this IEnumerator coroutine, [NotNull] Condition condition) {
            var flattened = coroutine.Flatten();
            while (condition() && flattened.MoveNext())
                yield return flattened.Current;
        }

        /// <summary>
        /// Concatenates two coroutines. As soon as this coroutine stops yielding
        /// the passed afterwards-coroutine is yielded. This can be used to mimic
        /// more complex control flow.
        /// </summary>
        /// <example><code>
        /// Do(WaitForSeconds(2).AndThen(RepeatWhile(...)))
        /// </code></example>
        /// <param name="afterwards">
        /// The coroutine to execute after this coroutine is done.
        /// </param>
        // ReSharper disable once InvalidXmlDocComment
        [NotNull]
        public static IEnumerator AndThen(this IEnumerator coroutine, [NotNull] IEnumerator afterwards) {
            yield return coroutine;
            yield return afterwards;
        }

        /// <summary>
        /// Executes the specified code when this coroutine ends, even if an exception is thrown.
        /// Mostly used for 'cleanup code', especially in combination with <see cref="YieldWhile"/>.
        /// </summary>
        /// <param name="afterwards">The block of code to be executed once the execution of this coroutine ends.</param>
        // ReSharper disable once InvalidXmlDocComment
        [NotNull]
        public static IEnumerator Afterwards(this IEnumerator coroutine, [NotNull] Action afterwards) {
            var flattened = coroutine.Flatten();
            try {
                while (flattened.MoveNext())
                    yield return flattened.Current;
            }
            finally {
                afterwards();
            }
        }

        /// <summary>
        /// 'Constructor' for a singleton coroutine.
        /// Takes a func, executes its code and `yield return`s
        /// the <see cref="YieldInstruction"/> it returns.
        /// <br/><br/>
        /// By chaining calls of <see cref="Do(System.Func{UnityEngine.YieldInstruction})"/>,
        /// <see cref="AndThen"/> and <see cref="YieldWhile"/>
        /// you can construct any coroutine from functions only. 
        /// </summary>
        /// <param name="action">
        /// The action containing a single step of a coroutine and returns a value to be yielded.
        /// </param>
        /// <returns>
        /// A singleton coroutine, which when executed calls the passed action and yields the action's result.
        /// </returns>
        public static IEnumerator Do([NotNull] Func<YieldInstruction> action) {
            yield return action();
        }

        /// <summary>
        /// Turns a block of code into a coroutine that never yields anything.
        /// As soon as the coroutine is started, the passed <see cref="Action"/>
        /// is executed and the coroutine ends.
        /// <br/><br/>
        /// You can use this as a code-to-coroutine conversion for a function
        /// that expects a coroutine, but should work immediately instead. 
        /// </summary>
        /// <param name="code">
        /// The code that is executed as soon as this coroutine is started.
        /// </param>
        /// <returns>
        /// A coroutine that terminates immediately after executing the passed code.
        /// </returns>
        public static IEnumerator Do([NotNull] Action code) {
            code();
            yield break;
        }

        /// <summary>
        /// The empty coroutine. Just immediately calls <code>yield break;</code>.
        /// This is basically the 'null' for constructing coroutines: You can use
        /// this when code expects a coroutine, but you do not need any behavior.
        /// </summary>
        /// <returns>
        /// An IEnumerator that does nothing, not even wait.
        /// </returns>
        public static IEnumerator DoNothing() {
            yield break;
        }

        /// <summary>
        /// Repeats the passed <see cref="YieldInstruction"/> either the
        /// specified number of times or forever if not specified.
        /// <br/><br/>
        /// You can use <see cref="YieldWhile"/> to repeat your custom
        /// action until a condition is met. This is different from
        /// <see cref="RepeatWhile"/> and <see cref="RepeatEverySeconds"/>
        /// in that you can be more specific about what you want to yield
        /// between repetitions. 
        /// </summary>
        /// <example><code>
        /// var launch = Repeat(() => {
        ///     _rb.AddForce(Vector3.up * Push);
        ///     return new WaitForFixedUpdate();
        /// }, (int) (LaunchTime / Time.fixedDeltaTime));
        ///
        /// var areWeThereYet = Repeat(() => {
        ///     Say("Are we there yet?");
        ///     return new WaitForSeconds(Interval);
        /// }).YieldWhile(NotThere); 
        /// </code></example>
        /// <param name="action">
        /// The action containing a single step of a coroutine and returns a value to be yielded repeatedly.
        /// </param>
        /// <param name="times">
        /// The optional number of times the passed action is called and yielded.
        /// </param>
        public static IEnumerator Repeat([NotNull] Action action, DelayType delayType, [CanBeNull] int? times = null) {
            for (var i = 0; i != times; ++i) {
                action();
                yield return delayType.ToYieldInstruction();
            }
        }

        /// <summary>
        /// Prepends an action to an existing coroutine.
        /// Especially useful in combination with <see cref="YieldWhile"/>
        /// and <see cref="RepeatWhile"/> in order to execute code even if
        /// the passed condition is false. 
        /// </summary>
        /// <example><code>
        /// private bool _isRunning = false;
        /// private IEnumerator RunImpl() { ... }
        /// public IEnumerator Run() => DoBefore(
        ///     () => _isRunning = true,
        ///     RunImpl().YieldWhile(() => _isRunning));
        /// </code></example>
        /// <param name="action">The code to execute before the passed coroutine.</param>
        /// <param name="coroutine">The coroutine to prepend the action to.</param>
        public static IEnumerator DoBefore([NotNull] Action action, IEnumerator coroutine) {
            action();
            yield return coroutine;
        }

        /// <summary>
        /// Evaluates the passed condition each frame. As soon as it returns true, 
        /// executes the block of code `afterwards`.
        /// </summary>
        /// <param name="afterwards">
        /// The block of code to be executed once the condition evaluates to true.
        /// </param>
        /// <param name="yieldInstructionGetter">
        /// A function which returns the object which should be yielded to the Unity runtime
        /// after each condition check. If null, yields null and waits for the next frame.
        /// </param>
        // ReSharper disable once InvalidXmlDocComment
        [Pure]
        public static IEnumerator WaitUntil(
            [NotNull] Condition condition, 
            [CanBeNull] Action afterwards = null,
            Func<object> yieldInstructionGetter = null
        ) {
            while (!condition())
                yield return yieldInstructionGetter?.Invoke();
            if (afterwards != null) afterwards.Invoke();
        }

        /// <summary>
        /// Executes the passed action after the passed number of frames.
        /// </summary>
        /// <param name="afterwards">
        /// The block of code to be executed once the specified number of frames have passed.
        /// </param>
        // ReSharper disable all InvalidXmlDocComment
        [Pure]
        public static IEnumerator DelayForFrames(
            uint frames, 
            [CanBeNull] Action afterwards = null,
            DelayType delayType = DelayType.Default
        ) {
            for (var i = 0; i < frames; ++i)
                yield return delayType.ToYieldInstruction();
            if (afterwards != null) afterwards.Invoke();
        }

        /// <summary>
        /// Executes the passed callback after <see cref="time"/> seconds.
        /// </summary>
        /// <param name="afterwards">
        /// The block of code to be executed once the specified time has passed.
        /// </param>
        [Pure]
        public static IEnumerator WaitForSeconds(float time, [CanBeNull] Action afterwards = null) {
            yield return new WaitForSeconds(time);
            if (afterwards != null) afterwards.Invoke();
        }

        /// <summary>
        /// Executes the passed callback after a given <see cref="duration"/>.
        /// </summary>
        /// <param name="afterwards">
        /// The block of code to be executed once the specified time has passed.
        /// </param>
        [Pure]
        public static IEnumerator WaitFor(Duration duration, [CanBeNull] CodeBlock afterwards = null)
            => WaitForSeconds((float) duration.AsSeconds(), afterwards);

        /// <summary>
        /// Repeats the passed action each frame (or each fixedUpdate) until
        /// a number of seconds have passed.
        /// </summary>
        /// <param name="action">The body of the loop</param>
        /// <param name="seconds">Number of seconds the action is executed for.</param>
        /// <param name="fixedUpdate">
        /// If true, executes the action once per fixedUpdate.
        /// Otherwise once per frame. Defaults to false.
        /// </param>
        [Pure]
        public static IEnumerator RepeatForSeconds(
            float seconds, 
            [NotNull] Action action,
            DelayType delayType = DelayType.Default
        ) {
            var start = Time.time;
            do {
                action();
                yield return delayType.ToYieldInstruction();
            } while (Time.time - start < seconds);
        }

        /// <summary>
        /// Repeats the passed action a number of times as a coroutine.
        /// </summary>
        /// <param name="action">The body of the loop</param>
        /// <param name="frames">Number of times the body is executed</param>
        /// <param name="fixedUpdate">
        /// If true, executes the action once per fixedUpdate.
        /// Otherwise once per frame. Defaults to false.
        /// </param>
        [Pure]
        public static IEnumerator RepeatForFrames(
            uint frames, 
            [NotNull] Action action, 
            DelayType delayType = DelayType.Default
        ) {
            for (var i = 0; i < frames; ++i) {
                action();
                yield return delayType.ToYieldInstruction();
            }
        }

        /// <summary>
        /// Repeats the passed action as long as the predicate holds true.
        /// If the condition starts at `false`, the action is never executed.
        /// </summary>
        /// <param name="action">The body of the loop</param>
        /// <param name="condition">Execute the action as long as this function returns true</param>
        [Pure]
        public static IEnumerator RepeatWhile(
            [NotNull] Condition condition, 
            [NotNull] Action action,
            DelayType delayType = DelayType.Default
        ) {
            while (condition()) {
                action();
                yield return delayType.ToYieldInstruction();
            }
        }

        /// <summary>
        /// Repeats the passed action every <paramref name="interval"/> seconds
        /// either forever or up to <paramref name="repetitions"/> times if specified,
        /// <b>starting immediately</b>.
        /// Can be conditionally limited using <see cref="YieldWhile"/>.
        /// </summary>
        /// <param name="interval">The number of seconds between each call to action</param>
        /// <param name="action">The body of the loop</param>
        [Pure]
        public static IEnumerator RepeatEverySeconds(
            float interval, 
            [NotNull] Action action,
            int? repetitions = null
        ) {
            if (repetitions is int r && r <= 0)
                throw new ArgumentException($"{nameof(repetitions)} must be either null or > 0");
            for (var i = 0; i != repetitions; ++i) {
                action();
                yield return new WaitForSeconds(interval);
            }
        }
    }
}<|MERGE_RESOLUTION|>--- conflicted
+++ resolved
@@ -1,10 +1,7 @@
 using System;
 using System.Collections;
-<<<<<<< HEAD
 using BII.WasaBii.Units;
-=======
 using System.ComponentModel;
->>>>>>> a54fc633
 using JetBrains.Annotations;
 using UnityEngine;
 
@@ -321,7 +318,7 @@
         /// The block of code to be executed once the specified time has passed.
         /// </param>
         [Pure]
-        public static IEnumerator WaitFor(Duration duration, [CanBeNull] CodeBlock afterwards = null)
+        public static IEnumerator WaitFor(Duration duration, [CanBeNull] Action afterwards = null)
             => WaitForSeconds((float) duration.AsSeconds(), afterwards);
 
         /// <summary>
