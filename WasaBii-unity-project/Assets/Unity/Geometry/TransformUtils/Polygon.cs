--- conflicted
+++ resolved
@@ -26,21 +26,11 @@
             get {
                 // https://math.stackexchange.com/questions/3207981/caculate-area-of-polygon-in-3d
                 var v1 = Vertices[0];
-<<<<<<< HEAD
-                return Mathf.Abs(
-                    0.5f * Vertices.Skip(1)
-                        .PairwiseSliding()
-                        .Select((vj, vk) => (vj - v1).Cross(vk - v1).AsVector)
-                        .Sum()
-                        .magnitude
-                ).SquareMeters();
-=======
                 return 0.5f.Meters() * Vertices.Skip(1)
                     .PairwiseSliding()
                     .Select((vj, vk) => (vj - v1).Cross(vk - v1))
                     .Sum()
                     .Length;
->>>>>>> d0c9cebd
             }
         }
         
