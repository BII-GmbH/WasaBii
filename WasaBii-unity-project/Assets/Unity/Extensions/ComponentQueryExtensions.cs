--- conflicted
+++ resolved
@@ -215,7 +215,6 @@
         /// <param name="where">Optional search scope if the object itself does not have the component.</param>
         /// <typeparam name="T">The type of the component to find.</typeparam>
         /// <returns>A lazily generated IEnumerable of all components of type T found in the search scope. Might be empty.</returns>
-<<<<<<< HEAD
         public static IEnumerable<T> All<T>(
             this GameObject go, Search where = Search.InObjectOnly, bool includeInactive = false
         ) where T : class => where switch {
@@ -232,25 +231,6 @@
                 .Concat(go.GetComponentsInChildren<T>(includeInactive)),
             _ => throw new UnsupportedSearchException(@where)
         };
-=======
-        public static IEnumerable<T> All<T>(this GameObject go, Search where = Search.InObjectOnly,
-            bool includeInactive = false) where T : class {
-            return where switch {
-                Search.InObjectOnly => go.GetComponents<T>(),
-                Search.InParents => go.GetComponentsInParent<T>(includeInactive),
-                Search.InChildren => go.GetComponentsInChildren<T>(includeInactive),
-                Search.InSiblings => go.transform.parent.IsNull(out var p)
-                    ? go.All<T>(includeInactive: includeInactive)
-                    : go.transform.parent.GetChildren()
-                        .Collect(c => c.As<T>(includeInactive: includeInactive))
-                        .ToArray(),
-                Search.InWholeHierarchy => go.transform.parent.IfNotNull(
-                        p => p.gameObject.GetComponentsInParent<T>(includeInactive), elseResult: Enumerable.Empty<T>())
-                    .Concat(go.GetComponentsInChildren<T>(includeInactive)),
-                _ => throw new UnsupportedSearchException(where)
-            };
-        }
->>>>>>> 6b32dcf5
 
         /// <inheritdoc cref="All{T}(GameObject, Search)"/>
         public static IEnumerable<T> All<T>(
