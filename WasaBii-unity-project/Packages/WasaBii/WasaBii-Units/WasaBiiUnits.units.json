--- conflicted
+++ resolved
@@ -1,8 +1,8 @@
 ﻿{
   "namespace": "BII.WasaBii.UnitSystem",
-
+  
   "baseUnits": [
-
+    
     {
       "typeName": "Angle",
       "siUnit": {
@@ -13,11 +13,7 @@
         {
           "name": "Degrees",
           "short": "°",
-<<<<<<< HEAD
           "factor": 0.0174532925199432
-=======
-          "factor": 0.01745329251
->>>>>>> 173133a3
         }
       ],
       "generateExtensions": true
@@ -58,7 +54,7 @@
       ],
       "generateExtensions": true
     },
-
+    
     {
       "typeName": "Length",
       "siUnit": {
@@ -110,9 +106,9 @@
       ],
       "generateExtensions": true
     }
-
+    
   ],
-
+  
   "mulUnits": [
 
     {
@@ -162,9 +158,9 @@
       "additionalUnits": [],
       "generateExtensions": true
     }
-
+    
   ],
-
+  
   "divUnits": [
 
     {
@@ -189,7 +185,7 @@
       ],
       "generateExtensions": true
     },
-
+    
     {
       "typeName": "Velocity",
       "primary": "Length",
